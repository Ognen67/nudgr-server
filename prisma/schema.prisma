// This is your Prisma schema file,
// learn more about it in the docs: https://pris.ly/d/prisma-schema

generator client {
  provider = "prisma-client-js"
}

datasource db {
<<<<<<< HEAD
  provider  = "postgresql"
  url       = env("DATABASE_URL")
  directUrl = env("DIRECT_URL")
=======
  provider = "postgresql"
  url      = env("DATABASE_URL")
>>>>>>> 9000fdf1
}
  
model User {
  id        String   @id @default(cuid())
  email     String   @unique
  name      String? 
  createdAt DateTime @default(now())
  updatedAt DateTime @updatedAt
  
  // Relations
  tasks        Task[]
  goals        Goal[]
  profile      UserProfile?
  subscription Subscription?
}

model UserProfile {
  id          String @id @default(cuid())
  userId      String @unique
  user        User   @relation(fields: [userId], references: [id], onDelete: Cascade)
  
  // Personal memory and preferences
  preferences Json?  // Communication style, working hours, etc.
  patterns    Json?  // Behavioral patterns, productivity times
  personality Json?  // Personality traits learned from interactions
  
  createdAt   DateTime @default(now())
  updatedAt   DateTime @updatedAt
}

model Task {
  id          String   @id @default(cuid())
  title       String
  description String?
  completed   Boolean  @default(false)
  priority    Priority @default(MEDIUM)
  estimatedTime Int?   // in minutes
  aiGenerated Boolean  @default(false)
<<<<<<< HEAD
  dueDate DateTime?
  
=======

>>>>>>> 9000fdf1
  // Relations
  userId      String
  user        User     @relation(fields: [userId], references: [id], onDelete: Cascade)
  goalId      String?
  goal        Goal?    @relation(fields: [goalId], references: [id], onDelete: SetNull)

  createdAt   DateTime @default(now())
  updatedAt   DateTime @updatedAt
}

model Goal {
  id          String   @id @default(cuid())
  title       String
  description String?
  priority    Priority @default(MEDIUM)
  category    String?
  icon        String?
  
  // Relations
  userId      String
  user        User     @relation(fields: [userId], references: [id], onDelete: Cascade)
  tasks       Task[]
  
  createdAt   DateTime @default(now())
  updatedAt   DateTime @updatedAt
}

model Subscription {
  id                String            @id @default(cuid())
  userId            String            @unique
  user              User              @relation(fields: [userId], references: [id], onDelete: Cascade)
  stripeCustomerId  String            @unique
  stripeSubscriptionId String?        @unique
  stripePriceId     String?
  status            SubscriptionStatus
  currentPeriodEnd  DateTime?
  createdAt         DateTime          @default(now())
  updatedAt         DateTime          @updatedAt

  @@map("subscriptions")
}

enum Priority {
  LOW
  MEDIUM
  HIGH
}

enum GoalStatus {
  ACTIVE
  COMPLETED
  PAUSED
  CANCELLED
}

enum SubscriptionStatus {
  ACTIVE
  CANCELLED
  PAST_
  UNPAID
}<|MERGE_RESOLUTION|>--- conflicted
+++ resolved
@@ -6,14 +6,9 @@
 }
 
 datasource db {
-<<<<<<< HEAD
   provider  = "postgresql"
   url       = env("DATABASE_URL")
   directUrl = env("DIRECT_URL")
-=======
-  provider = "postgresql"
-  url      = env("DATABASE_URL")
->>>>>>> 9000fdf1
 }
   
 model User {
@@ -52,12 +47,8 @@
   priority    Priority @default(MEDIUM)
   estimatedTime Int?   // in minutes
   aiGenerated Boolean  @default(false)
-<<<<<<< HEAD
   dueDate DateTime?
   
-=======
-
->>>>>>> 9000fdf1
   // Relations
   userId      String
   user        User     @relation(fields: [userId], references: [id], onDelete: Cascade)
